/*******************************************************************************
* Copyright 2019 Intel Corporation
*
* Licensed under the Apache License, Version 2.0 (the "License");
* you may not use this file except in compliance with the License.
* You may obtain a copy of the License at
*
*     http://www.apache.org/licenses/LICENSE-2.0
*
* Unless required by applicable law or agreed to in writing, software
* distributed under the License is distributed on an "AS IS" BASIS,
* WITHOUT WARRANTIES OR CONDITIONS OF ANY KIND, either express or implied.
* See the License for the specific language governing permissions and
* limitations under the License.
*******************************************************************************/

#ifndef EXAMPLE_UTILS_H
#define EXAMPLE_UTILS_H

#include <assert.h>
#include <stdbool.h>
#include <stdio.h>
#include <stdlib.h>
#include <string.h>

#include "dnnl.h"

#define CHECK(f) \
    do { \
        dnnl_status_t s_ = f; \
        if (s_ != dnnl_success) { \
            printf("[%s:%d] error: %s returns %d\n", __FILE__, __LINE__, #f, \
                    s_); \
            exit(2); \
        } \
    } while (0)

#define CHECK_TRUE(expr) \
    do { \
        int e_ = expr; \
        if (!e_) { \
            printf("[%s:%d] %s failed\n", __FILE__, __LINE__, #expr); \
            exit(2); \
        } \
    } while (0)

static dnnl_engine_kind_t parse_engine_kind(int argc, char **argv) {
    // Returns default engine kind, i.e. CPU, if none given
    if (argc == 1) {
        return dnnl_cpu;
    } else if (argc == 2) {
        // Checking the engine type, i.e. CPU or GPU
        char *engine_kind_str = argv[1];
        if (!strcmp(engine_kind_str, "cpu")) {
            return dnnl_cpu;
        } else if (!strcmp(engine_kind_str, "gpu")) {
            // Checking if a GPU exists on the machine
            if (!dnnl_engine_get_count(dnnl_gpu)) {
                fprintf(stderr,
                        "Application couldn't find GPU, please run with CPU "
                        "instead. Thanks!\n");
                exit(0);
            }
            return dnnl_gpu;
        }
    }

    // If all above fails, the example should be ran properly
    fprintf(stderr, "Please run example like this: %s cpu|gpu\n", argv[0]);
    exit(1);
}

// Read from memory, write to handle
static inline void read_from_dnnl_memory(void *handle, dnnl_memory_t mem) {
    dnnl_engine_t eng;
    dnnl_engine_kind_t eng_kind;
    const dnnl_memory_desc_t *md;

    CHECK(dnnl_memory_get_engine(mem, &eng));
    CHECK(dnnl_engine_get_kind(eng, &eng_kind));
    CHECK(dnnl_memory_get_memory_desc(mem, &md));
    size_t bytes = dnnl_memory_desc_get_size(md);

<<<<<<< HEAD
#if DNNL_WITH_SYCL
    bool is_cpu_sycl
            = (DNNL_CPU_RUNTIME == DNNL_RUNTIME_SYCL && eng_kind == dnnl_cpu);
    bool is_gpu_sycl
            = (DNNL_GPU_RUNTIME == DNNL_RUNTIME_SYCL && eng_kind == dnnl_gpu);
    if (is_cpu_sycl || is_gpu_sycl) {
        void *mapped_ptr = NULL;
        CHECK(dnnl_memory_map_data(mem, &mapped_ptr));
        if (mapped_ptr) {
            for (size_t i = 0; i < bytes; ++i) {
                ((char *)handle)[i] = ((char *)mapped_ptr)[i];
            }
=======
    if (eng_kind == dnnl_cpu) {
        void *ptr = NULL;
        CHECK(dnnl_memory_get_data_handle(mem, &ptr));
        if (ptr) {
            for (size_t i = 0; i < bytes; ++i) {
                ((char *)handle)[i] = ((char *)ptr)[i];
            }
        } else {
            handle = NULL;
>>>>>>> c6cfc631
        }
        CHECK(dnnl_memory_unmap_data(mem, mapped_ptr));
        return;
    }
#endif

#if DNNL_GPU_RUNTIME == DNNL_RUNTIME_OCL
    if (eng_kind == dnnl_gpu) {
        dnnl_stream_t s;
        cl_command_queue q;
        cl_mem m;

        CHECK(dnnl_memory_get_ocl_mem_object(mem, &m));
        CHECK(dnnl_stream_create(&s, eng, dnnl_stream_default_flags));
        CHECK(dnnl_stream_get_ocl_command_queue(s, &q));

        cl_int ret = clEnqueueReadBuffer(
                q, m, CL_TRUE, 0, bytes, handle, 0, NULL, NULL);
        if (ret != CL_SUCCESS) {
            fprintf(stderr,
                    "clEnqueueReadBuffer failed.\nStatus Code: "
                    "%d\n",
                    ret);
            dnnl_stream_destroy(s);
            exit(1);
        }

        dnnl_stream_destroy(s);
    }
#endif

    if (eng_kind == dnnl_cpu) {
        void *ptr = NULL;
        CHECK(dnnl_memory_get_data_handle(mem, &ptr));
        if (ptr) {
            for (size_t i = 0; i < bytes; ++i) {
                ((char *)handle)[i] = ((char *)ptr)[i];
            }
        }
        return;
    }

    assert(!"not expected");
}

// Read from handle, write to memory
static inline void write_to_dnnl_memory(void *handle, dnnl_memory_t mem) {
    dnnl_engine_t eng;
    dnnl_engine_kind_t eng_kind;
    const dnnl_memory_desc_t *md;

    CHECK(dnnl_memory_get_engine(mem, &eng));
    CHECK(dnnl_engine_get_kind(eng, &eng_kind));
    CHECK(dnnl_memory_get_memory_desc(mem, &md));
    size_t bytes = dnnl_memory_desc_get_size(md);

<<<<<<< HEAD
#if DNNL_WITH_SYCL
    bool is_cpu_sycl
            = (DNNL_CPU_RUNTIME == DNNL_RUNTIME_SYCL && eng_kind == dnnl_cpu);
    bool is_gpu_sycl
            = (DNNL_GPU_RUNTIME == DNNL_RUNTIME_SYCL && eng_kind == dnnl_gpu);
    if (is_cpu_sycl || is_gpu_sycl) {
        void *mapped_ptr = NULL;
        CHECK(dnnl_memory_map_data(mem, &mapped_ptr));
        if (mapped_ptr) {
            for (size_t i = 0; i < bytes; ++i) {
                ((char *)mapped_ptr)[i] = ((char *)handle)[i];
            }
=======
    if (eng_kind == dnnl_cpu) {
        void *ptr = NULL;
        CHECK(dnnl_memory_get_data_handle(mem, &ptr));
        if (ptr) {
            for (size_t i = 0; i < bytes; ++i) {
                ((char *)handle)[i] = ((char *)ptr)[i];
            }
        } else {
            handle = NULL;
>>>>>>> c6cfc631
        }
        CHECK(dnnl_memory_unmap_data(mem, mapped_ptr));
        return;
    }
#endif

#if DNNL_GPU_RUNTIME == DNNL_RUNTIME_OCL
    if (eng_kind == dnnl_gpu) {
        dnnl_stream_t s;
        cl_command_queue q;
        cl_mem m;

        CHECK(dnnl_memory_get_ocl_mem_object(mem, &m));
        CHECK(dnnl_stream_create(&s, eng, dnnl_stream_default_flags));
        CHECK(dnnl_stream_get_ocl_command_queue(s, &q));

        cl_int ret = clEnqueueWriteBuffer(
                q, m, CL_TRUE, 0, bytes, handle, 0, NULL, NULL);
        if (ret != CL_SUCCESS) {
            fprintf(stderr,
                    "clEnqueueWriteBuffer failed.\nStatus Code: "
                    "%d\n",
                    ret);
            dnnl_stream_destroy(s);
            exit(1);
        }

        dnnl_stream_destroy(s);
        return;
    }
#endif

    if (eng_kind == dnnl_cpu) {
        void *ptr = NULL;
        CHECK(dnnl_memory_get_data_handle(mem, &ptr));
        if ((char *)ptr != NULL) {
            for (size_t i = 0; i < bytes; ++i) {
                ((char *)handle)[i] = ((char *)ptr)[i];
            }
        } else {
            handle = NULL;
        }
        return;
    }

    assert(!"not expected");
}

#endif<|MERGE_RESOLUTION|>--- conflicted
+++ resolved
@@ -81,7 +81,6 @@
     CHECK(dnnl_memory_get_memory_desc(mem, &md));
     size_t bytes = dnnl_memory_desc_get_size(md);
 
-<<<<<<< HEAD
 #if DNNL_WITH_SYCL
     bool is_cpu_sycl
             = (DNNL_CPU_RUNTIME == DNNL_RUNTIME_SYCL && eng_kind == dnnl_cpu);
@@ -94,17 +93,6 @@
             for (size_t i = 0; i < bytes; ++i) {
                 ((char *)handle)[i] = ((char *)mapped_ptr)[i];
             }
-=======
-    if (eng_kind == dnnl_cpu) {
-        void *ptr = NULL;
-        CHECK(dnnl_memory_get_data_handle(mem, &ptr));
-        if (ptr) {
-            for (size_t i = 0; i < bytes; ++i) {
-                ((char *)handle)[i] = ((char *)ptr)[i];
-            }
-        } else {
-            handle = NULL;
->>>>>>> c6cfc631
         }
         CHECK(dnnl_memory_unmap_data(mem, mapped_ptr));
         return;
@@ -161,7 +149,6 @@
     CHECK(dnnl_memory_get_memory_desc(mem, &md));
     size_t bytes = dnnl_memory_desc_get_size(md);
 
-<<<<<<< HEAD
 #if DNNL_WITH_SYCL
     bool is_cpu_sycl
             = (DNNL_CPU_RUNTIME == DNNL_RUNTIME_SYCL && eng_kind == dnnl_cpu);
@@ -174,17 +161,6 @@
             for (size_t i = 0; i < bytes; ++i) {
                 ((char *)mapped_ptr)[i] = ((char *)handle)[i];
             }
-=======
-    if (eng_kind == dnnl_cpu) {
-        void *ptr = NULL;
-        CHECK(dnnl_memory_get_data_handle(mem, &ptr));
-        if (ptr) {
-            for (size_t i = 0; i < bytes; ++i) {
-                ((char *)handle)[i] = ((char *)ptr)[i];
-            }
-        } else {
-            handle = NULL;
->>>>>>> c6cfc631
         }
         CHECK(dnnl_memory_unmap_data(mem, mapped_ptr));
         return;
@@ -220,12 +196,10 @@
     if (eng_kind == dnnl_cpu) {
         void *ptr = NULL;
         CHECK(dnnl_memory_get_data_handle(mem, &ptr));
-        if ((char *)ptr != NULL) {
+        if (ptr) {
             for (size_t i = 0; i < bytes; ++i) {
                 ((char *)handle)[i] = ((char *)ptr)[i];
             }
-        } else {
-            handle = NULL;
         }
         return;
     }
