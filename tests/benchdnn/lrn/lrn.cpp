--- conflicted
+++ resolved
@@ -151,15 +151,6 @@
     // Return if pd is not the one being tested
     if ((dir & FLAG_FWD) != (p->dir & FLAG_FWD)) return OK;
 
-<<<<<<< HEAD
-    const char *impl_str = query_impl_info(lpd);
-    if (maybe_skip(impl_str)) {
-        BENCHDNN_PRINT(2, "SKIPPED: oneDNN implementation: %s\n", impl_str);
-        DNN_SAFE(dnnl_primitive_desc_destroy(lpd), WARN);
-        return r->state = SKIPPED, OK;
-    } else {
-        BENCHDNN_PRINT(5, "oneDNN implementation: %s\n", impl_str);
-=======
     r->impl_name = query_impl_info(lpd);
     if (maybe_skip(r->impl_name)) {
         BENCHDNN_PRINT(2, "SKIPPED: oneDNN implementation: %s\n",
@@ -168,7 +159,6 @@
         return r->state = SKIPPED, OK;
     } else {
         BENCHDNN_PRINT(5, "oneDNN implementation: %s\n", r->impl_name.c_str());
->>>>>>> e2cf4939
     }
 
     return OK;
