/*******************************************************************************
* Copyright 2019-2020 Intel Corporation
*
* Licensed under the Apache License, Version 2.0 (the "License");
* you may not use this file except in compliance with the License.
* You may obtain a copy of the License at
*
*     http://www.apache.org/licenses/LICENSE-2.0
*
* Unless required by applicable law or agreed to in writing, software
* distributed under the License is distributed on an "AS IS" BASIS,
* WITHOUT WARRANTIES OR CONDITIONS OF ANY KIND, either express or implied.
* See the License for the specific language governing permissions and
* limitations under the License.
*******************************************************************************/

#ifndef DNNL_REORDER_HPP
#define DNNL_REORDER_HPP

#include <memory>

#include "dnnl_common.hpp"
#include "dnnl_memory.hpp"

#include "dnn_types.hpp"

int execute_reorder(const dnn_mem_t &src, dnn_mem_t &dst,
        const attr_bundle_t *attr_bundle) {
    const_dnnl_primitive_attr_t attr
            = attr_bundle ? attr_bundle->dnnl_attr() : nullptr;

    std::shared_ptr<const dnn_mem_t> r_src(&src, [](const dnn_mem_t *) {});
    std::shared_ptr<dnn_mem_t> r_dst(&dst, [](dnn_mem_t *) {});

    dnnl_primitive_desc_t r_pd = nullptr;
    dnnl_primitive_t r {};

    // Optimization to reduce testing time for GPU.
    //
    // For CPU <-> GPU reorders, the library creates GPU-side kernels.
    // Benchdnn heavily relies on reorders and this greatly increases execution
    // time because of big overhead on building OpenCL kernels.
    //
    // First, try to create CPU reorder for the requested GPU reorder. If
    // succeeded, then create CPU memory object wrapping mapped pointers of
    // source and destination and execute CPU reorder. If CPU reorder can't be
    // create, then just execute a regular GPU reorder.
    //
    // This optimization is skipped when testing reorder, sum and concat
    // primitives because they are used specifically to test GPU reorders.
#if (DNNL_GPU_RUNTIME == DNNL_RUNTIME_OCL) \
        || (DNNL_GPU_RUNTIME == DNNL_RUNTIME_SYCL)
    std::string driver = std::string(driver_name);
    bool is_reorder_related_driver = (driver == std::string("reorder")
            || driver == std::string("sum") || driver == std::string("concat"));
    const auto &cpu_engine = get_cpu_engine();
    if (!is_reorder_related_driver
            && (src.engine_kind() == dnnl_gpu
                    || dst.engine_kind() == dnnl_gpu)) {

        dnnl_status_t status = dnnl_reorder_primitive_desc_create(
                &r_pd, &src.md_, cpu_engine, &dst.md_, cpu_engine, attr);
        if (status == dnnl_success) {
            // Create CPU memory objects wrapping mapped pointers of source and
            // destination
<<<<<<< HEAD
            r_src.reset(new dnn_mem_t(dnn_mem_t::create_from_host_ptr(
                    src.md_, engine_cpu, (void *)src)));
            r_dst.reset(new dnn_mem_t(dnn_mem_t::create_from_host_ptr(
                    dst.md_, engine_cpu, (void *)dst)));
=======
            r_src.reset(new dnn_mem_t(src.md_, cpu_engine, (void *)src));
            r_dst.reset(new dnn_mem_t(dst.md_, cpu_engine, (void *)dst));
>>>>>>> cb16d73a
        }
    }
#endif

    if (!r_pd) {
        DNN_SAFE(dnnl_reorder_primitive_desc_create(&r_pd, &src.md_,
                         src.engine(), &dst.md_, dst.engine(), attr),
                CRIT);
    }

    DNN_SAFE(dnnl_primitive_create(&r, r_pd), CRIT);
    dnnl_status_t pd_destroy_status = dnnl_primitive_desc_destroy(r_pd);
    if (pd_destroy_status != dnnl_success) {
        dnnl_primitive_destroy(r);
        DNN_SAFE(pd_destroy_status, CRIT);
    }

    dnn_mem_t scales, src_zero_points_m, dst_zero_points_m;
    if (attr_bundle) {
        maybe_prepare_runtime_scales(scales, *attr_bundle);
        maybe_prepare_runtime_zero_points(
                src_zero_points_m, attr_bundle->attr, DNNL_ARG_SRC);
        maybe_prepare_runtime_zero_points(
                dst_zero_points_m, attr_bundle->attr, DNNL_ARG_DST);
    }

    args_t args;
    args.set(DNNL_ARG_FROM, *r_src);
    args.set(DNNL_ARG_TO, *r_dst);
    args.set(DNNL_ARG_ATTR_OUTPUT_SCALES, scales);
    args.set(DNNL_ARG_ATTR_ZERO_POINTS | DNNL_ARG_SRC, src_zero_points_m);
    args.set(DNNL_ARG_ATTR_ZERO_POINTS | DNNL_ARG_DST, dst_zero_points_m);

    SAFE(execute_and_wait(r, args), CRIT);
    DNN_SAFE(dnnl_primitive_destroy(r), CRIT);

    return OK;
}

#endif<|MERGE_RESOLUTION|>--- conflicted
+++ resolved
@@ -63,15 +63,10 @@
         if (status == dnnl_success) {
             // Create CPU memory objects wrapping mapped pointers of source and
             // destination
-<<<<<<< HEAD
             r_src.reset(new dnn_mem_t(dnn_mem_t::create_from_host_ptr(
-                    src.md_, engine_cpu, (void *)src)));
+                    src.md_, cpu_engine, (void *)src)));
             r_dst.reset(new dnn_mem_t(dnn_mem_t::create_from_host_ptr(
-                    dst.md_, engine_cpu, (void *)dst)));
-=======
-            r_src.reset(new dnn_mem_t(src.md_, cpu_engine, (void *)src));
-            r_dst.reset(new dnn_mem_t(dst.md_, cpu_engine, (void *)dst));
->>>>>>> cb16d73a
+                    dst.md_, cpu_engine, (void *)dst)));
         }
     }
 #endif
