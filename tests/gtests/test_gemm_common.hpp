/*******************************************************************************
* Copyright 2018 Intel Corporation
*
* Licensed under the Apache License, Version 2.0 (the "License");
* you may not use this file except in compliance with the License.
* You may obtain a copy of the License at
*
*     http://www.apache.org/licenses/LICENSE-2.0
*
* Unless required by applicable law or agreed to in writing, software
* distributed under the License is distributed on an "AS IS" BASIS,
* WITHOUT WARRANTIES OR CONDITIONS OF ANY KIND, either express or implied.
* See the License for the specific language governing permissions and
* limitations under the License.
*******************************************************************************/

#ifndef TEST_GEMM_COMMON_H
#define TEST_GEMM_COMMON_H

#include "mkldnn_test_common.hpp"
#include "gtest/gtest.h"

#include "mkldnn_types.h"
#include "mkldnn.h"

#include <type_traits>
#include <utility>
#include <vector>

#define CONCAT_WITH_UNDERSCORE_(a,b) a ## _ ## b
#define CONCAT_WITH_UNDERSCORE(a,b) CONCAT_WITH_UNDERSCORE_(a,b)

#define INST_TEST_CASE_(str, ...) \
    INSTANTIATE_TEST_SUITE_P(str, gemm_test, ::testing::Values(__VA_ARGS__))
#define INST_TEST_CASE(str, ...) \
    INST_TEST_CASE_(             \
            CONCAT_WITH_UNDERSCORE(str, TEST_CASE_NAME_PREFIX), __VA_ARGS__)

#define CPU_INST_TEST_CASE_(str, ...) CPU_INSTANTIATE_TEST_SUITE_P( \
        str, gemm_test, ::testing::Values(__VA_ARGS__))
#define CPU_INST_TEST_CASE(str, ...) CPU_INST_TEST_CASE_( \
        CONCAT_WITH_UNDERSCORE(str,TEST_CASE_NAME_PREFIX), __VA_ARGS__)

namespace mkldnn {

struct test_igemm_params {
    char offsetc;
    bool zero_oa;
    bool zero_ob;
    bool zero_oc;

    int8_t oa() const { return (int8_t)(zero_oa ? 0 : 4); }
    int8_t ob() const { return (int8_t)(zero_ob ? 0 : 3); }
};

struct gemm_offset {
    int64_t a;
    int64_t b;
    int64_t c;
};

struct test_params {
    char transA;
    char transB;
    int64_t M;
    int64_t N;
    int64_t K;
    float alpha;
    float beta;
    int64_t lda;
    int64_t ldb;
    int64_t ldc;

    test_igemm_params igemm_params;
    bool expect_to_fail;
    mkldnn_status_t expected_status;

    gemm_offset off;

    bool tr_a() const { return transA == 'T' || transA == 't'; }
    bool tr_b() const { return transB == 'T' || transB == 't'; }
    int64_t sizeC() const { return N * ldc; }

    bool oc_is_R() const
    { auto c = igemm_params.offsetc; return c == 'R' || c == 'r'; }
    bool oc_is_C() const
    { auto c = igemm_params.offsetc; return c == 'C' || c == 'c'; }
    int64_t size_oc() const { return oc_is_R() ? N : oc_is_C() ? M : 1; }
};

template <typename... TArgs>
inline test_params make_test_params_with_offset(
        const gemm_offset &off, TArgs &&... args) {
    test_params params{ std::forward<TArgs>(args)... };
    params.off = off;
    return params;
}

/* Test implementation description.
 *
 * To reduce the time spent in GEMM validation the test matrices A, B, and C
 * are generated from sub-matrices (A', B', and C') of smaller size:
 * - A(M, K) <-> A'(M_test, K)
 * - B(K, N) <-> B'(K, N_test)
 * - C(M, N) <-> C'(M_test, N_test)
 *
 * The matrices A', B', and C' are generated randomly. Then:
 * - A(m, k) := A'(mapper_m[m], k),
 * - B(k, n) := B'(k, mapper_n[n]),
 * - C(m, n) := C'(mapper_m[m], mapper_n[n]);
 *
 * Here `mapper_x[]` is surjection of {0, ..., X-1} onto {0, ..., X_test-1}.
 * For simplicity mapper_x[x] = x, for x in {0, ..., X_test-1}.
 *
 * This technique allows reducing the complexity of the validation code from
 * O(M*N*K) to O(M_test * N_test * K).
 *
 * X_test := min(X, X_test_max), where X_test_max is prime number around 50.
 *
 * To make the test robust the surjective functions mapper_m and mapper_n
 * should randomly map the elements {X_test, ..., X-1} onto {0, ..., X_test-1}.
 *
 * The validation itself looks as follows:
 * 0.  Prepare mapper_m and mapper_n
 * 1.a Generate random matrices A', B', C'
 * 1.b Prepare matrices A, B, C based on A', B', and C' respectively
 * 2.  Compute C_calc := Op(M, N, K, A, B, C)
 * 3.  Compute C'_ref := Op_REF(M_test, N_test, K, A', B', C')
 * 4.  Expand C'_ref to C_ref, by applying mapper_m and mapper_n
 * 5.  Compare C_calc and C_ref
 */

const int M_test_max = 47;
const int N_test_max = 53;

/** Mapper:
 * a surjective function from {0, ..., dim-1} onto {0, ..., dim_test-1}.
 */
struct mapper_t {
    mapper_t(int64_t dim, int64_t dim_test_max,
            int64_t gen = 7, int64_t gen_start = 13)
        : dim_(dim), dim_test_(std::min(dim, dim_test_max))
        , gen_(gen), gen_start_(gen_start)
        , mapper_(dim)
    {
        for (int64_t d = 0; d < dim_test_; ++d) mapper_[d] = d;
        for (int64_t g = gen_start_ % dim_test_, d = dim_test_; d < dim_; ++d) {
            mapper_[d] = mapper_[g];
            g = g * gen_ % dim_test_;
        }
    }

    int64_t dim() const { return dim_; }
    int64_t dim_test() const { return dim_test_; }
    int64_t operator[](int64_t d) const { return mapper_[d]; }

  private:
    const int64_t dim_;
    const int64_t dim_test_;
    const int64_t gen_, gen_start_;
    std::vector<int64_t> mapper_;
};

enum class layout_t { ROW_MAJOR, COL_MAJOR };

/** Prepares matrix A or B according to the dimension mapper.
 * The K dimension is always assumed to be columns, hence:
 * - A layout = A_is_transposed ? ROW_MAJOR : COL_MAJOR
 * - B layout = B_is_transposed ? COL_MAJOR : ROW_MAJOR
 */
template <typename data_t>
void prepare_matrix(const test_memory &M_mem, int64_t off_beg, layout_t layout, int64_t R,
        int64_t C, int64_t LD, const mapper_t &mapper) {
    auto M = map_memory<data_t>(M_mem);
    auto dt = data_traits<data_t>::data_type;
    bool is_fp = (dt == memory::data_type::f16 || dt == memory::data_type::f32);
    const data_t mean = (data_t)(is_fp ? 1.f : 4);
    const data_t var = (data_t)(is_fp ? 2e-1f : 3);

    ASSERT_EQ(R, mapper.dim());
    const int R_test = mapper.dim_test();

    if (layout == layout_t::COL_MAJOR) {
        mkldnn::impl::parallel_nd(C, R_test, [&](int64_t c, int64_t r) {
            const int64_t off = c * LD + r;
            M[off_beg + off] = set_value<data_t>(off, mean, var, 1.);
        });
        if (R > R_test) {
            const int64_t R_rest = R - R_test;
            mkldnn::impl::parallel_nd(C, R_rest, [&](int64_t c, int64_t r_) {
                const int64_t r = R_test + r_;
                const int64_t off = c * LD + r;
                const int64_t off0 = c * LD + mapper[r];
                M[off_beg + off] = M[off_beg + off0];
            });
        }
    } else {
        mkldnn::impl::parallel_nd(R_test, C, [&](int64_t r, int64_t c) {
            const int64_t off = r * LD + c;
            M[off_beg + off] = set_value<data_t>(off, mean, var, 1.);
        });
        if (R > R_test) {
            const int64_t R_rest = R - R_test;
            mkldnn::impl::parallel_nd(R_rest, C, [&](int64_t r_, int64_t c) {
                const int64_t r = R_test + r_;
                const int64_t off = r * LD + c;
                const int64_t off0 = mapper[r] * LD + c;
                M[off_beg + off] = M[off_beg + off0];
            });
        }
    }
}

/** Extends columns of the matrix M according to the mapper_c */
template <typename data_t>
void extend_matrix_cols(const test_memory &M_mem, int64_t off, int64_t R, int64_t C,
        int64_t LD, const mapper_t &mapper_c) {
    auto M = map_memory<data_t>(M_mem);
    ASSERT_EQ(C, mapper_c.dim());
    const int64_t C_test = mapper_c.dim_test();
    if (C_test == C) return;

    mkldnn::impl::parallel_nd(C - C_test, [&](int64_t c_) {
        const int64_t c = C_test + c_;
        const int64_t c0 = mapper_c[c];
        for (int64_t r = 0; r < R; ++r)
            M[off + c * LD + r] = M[off + c0 * LD + r];
    });
}

/** Extends rows of the matrix M according to the mapper_r */
template <typename data_t>
void extend_matrix_rows(const test_memory &M_mem, int64_t off, int64_t R, int64_t C,
        int64_t LD, const mapper_t &mapper_r) {
    auto M = map_memory<data_t>(M_mem);
    ASSERT_EQ(R, mapper_r.dim());
    const int64_t R_test = mapper_r.dim_test();
    if (R_test == R) return;

    mkldnn::impl::parallel_nd(C, R - R_test, [&](int64_t c, int64_t r_) {
        const int64_t r = R_test + r_;
        const int64_t r0 = mapper_r[r];
        M[off + c * LD + r] = M[off + c * LD + r0];
    });
}

/** Extends matrix M according to the mapper_r and mapper_c */
template <typename data_t>
void extend_matrix(const test_memory &M_mem, int64_t off, int64_t R, int64_t C, int64_t LD,
        const mapper_t &mapper_r, const mapper_t &mapper_c) {
    ASSERT_EQ(R, mapper_r.dim());
    ASSERT_EQ(C, mapper_c.dim());
    extend_matrix_rows<data_t>(M_mem, off, R, C, LD, mapper_r);
    extend_matrix_cols<data_t>(M_mem, off, R, C, LD, mapper_c);
}

template <typename a_dt, typename b_dt, typename c_dt>
struct ref_gemm {
    static void call(const test_params &p, int64_t M, int64_t N,
            const test_memory &a_mem, const test_memory &b_mem,
            const test_memory &c_mem, const test_memory &) {
        auto a = map_memory<a_dt>(a_mem);
        auto b = map_memory<b_dt>(b_mem);
        auto c = map_memory<c_dt>(c_mem);

        const bool tr_a = p.transA && (p.transA == 'T' || p.transA == 't');
        const bool tr_b = p.transB && (p.transB == 'T' || p.transB == 't');

        auto pa = [&](int64_t i, int64_t j) { return a[p.off.a + j * p.lda + i]; };
        auto pb = [&](int64_t i, int64_t j) { return b[p.off.b + j * p.ldb + i]; };
        auto pc = [&](int64_t i, int64_t j) { return c[p.off.c + j * p.ldc + i]; };

        mkldnn::impl::parallel_nd(M, N, [&](int64_t im, int64_t in) {
            c_dt c_elem = (p.beta == 0.) ? 0. : pc(im, in) * p.beta;

            for (int64_t ik = 0; ik < p.K; ik++) {
                const a_dt a_elem = tr_a ? pa(ik, im) : pa(im, ik);
                const b_dt b_elem = tr_b ? pb(in, ik) : pb(ik, in);
                c_elem += p.alpha * a_elem * b_elem;
            }
            c[p.off.c + in * p.ldc + im] = c_elem;
        });
    }
};

template <typename b_dt>
struct ref_gemm<int8_t, b_dt, int32_t> {
    static void call(const test_params &p, int64_t M, int64_t N,
            const test_memory &a_mem, const test_memory &b_mem,
            const test_memory &c_mem, const test_memory &oc_mem) {
        auto A = map_memory<int8_t>(a_mem);
        auto B = map_memory<b_dt>(b_mem);
        auto C = map_memory<int32_t>(c_mem);
        auto oc = map_memory<int32_t>(oc_mem);

        const bool tr_a = p.transA && (p.transA == 'T' || p.transA == 't');
        const bool tr_b = p.transB && (p.transB == 'T' || p.transB == 't');
        bool OCisR = (p.igemm_params.offsetc == 'R'
                || p.igemm_params.offsetc == 'r');
        bool OCisC = (p.igemm_params.offsetc == 'C'
                || p.igemm_params.offsetc == 'c');

        auto pa = [&](int64_t i, int64_t j) {
            return (double)A[p.off.a + j * p.lda + i];
        };
        auto pb = [&](int64_t i, int64_t j) {
            return (double)B[p.off.b + j * p.ldb + i];
        };
        auto pc = [&](int64_t i, int64_t j) {
            return (double)C[p.off.c + j * p.ldc + i];
        };

        int8_t oa = p.igemm_params.oa();
        int8_t ob = p.igemm_params.ob();

        mkldnn::impl::parallel_nd(M, N, [&](int64_t m, int64_t n) {
            double c_elem = 0;
            for (int64_t k = 0; k < p.K; k++) {
                const double a_elem = (tr_a ? pa(k, m) : pa(m, k)) + oa;
                const double b_elem = (tr_b ? pb(n, k) : pb(k, n)) + ob;
                c_elem += a_elem * b_elem;
            }

            double coffset = OCisR ? oc[n] : OCisC ? oc[m] : oc[0];
            double val = (p.beta == 0.f ? 0. : p.beta * pc(m, n))
                    + p.alpha * c_elem + coffset;
            C[p.off.c + n * p.ldc + m] = static_cast<int32_t>(
                    nearbyint(saturate<int32_t, double>(val)));
        });
    }
};

template <typename b_dt, typename c_dt>
void compare(const test_params &p, const test_memory &c_mem,
        const test_memory &c_ref_mem) {
    using data_type = memory::data_type;
    auto c = map_memory<c_dt>(c_mem);
    auto c_ref = map_memory<c_dt>(c_ref_mem);
    mkldnn::impl::parallel_nd(p.N, p.ldc, [&](int64_t i, int64_t j) {
        if (is_current_test_failed())
            return;

        c_dt ref = c_ref[p.off.c + i * p.ldc + j];
        c_dt got = c[p.off.c + i * p.ldc + j];
        c_dt diff = got - ref;

        if (data_traits<b_dt>::data_type == data_type::f16) {
            const float eps = 1e-3 * p.K;
            float e = (std::abs(ref) > eps) ? diff / ref : float(diff);
            ASSERT_NEAR(e, 0.0, eps) << "Row: " << j << " Col: " << i;
        } else if (data_traits<b_dt>::data_type == data_type::f32) {
            c_dt e = (std::abs(ref) > 1e-4) ? c_dt(diff / ref) : diff;
            ASSERT_NEAR(e, 0.0, 1e-4) << "Row: " << j << " Col: " << i;
        } else {
            // igemm
            if (p.alpha == 1.0f) {
                ASSERT_NEAR(diff, 0, 1) << "Row: " << j << " Col: " << i;
            } else {
                if (data_traits<b_dt>::data_type == data_type::u8) {
                    c_dt eps = p.K / 700 + 1;
                    ASSERT_NEAR(diff, 0, eps) << "Row: " << j << " Col: " << i;
                } else if (data_traits<b_dt>::data_type == data_type::s8) {
                    c_dt eps = p.K / 350 + 1;
                    ASSERT_NEAR(diff, 0, eps) << "Row: " << j << " Col: " << i;
                }
            }
        }
    });
}

inline void get_matrix_size(const test_params &p, size_t &sizeA,
        size_t &sizeB, size_t &sizeC) {
    const bool tr_a = (p.transA == 'T' || p.transA == 't');
    const bool tr_b = (p.transB == 'T' || p.transB == 't');
    sizeA = !tr_a ? p.lda * p.K : p.lda * p.M,
    sizeB = !tr_b ? p.ldb * p.N : p.ldb * p.K,
    sizeC = p.ldc * p.N;
}

template <typename T>
inline test_memory get_matrix_memory(memory::dim n, memory::dim off, engine &eng) {
    auto d = create_md(
            { n + off }, data_traits<T>::data_type, memory::format_tag::x);
    return test_memory(d, eng);
}

template <typename a_dt, typename b_dt, typename c_dt>
void fill_matrices(const test_params &p, const mapper_t &mapper_m,
        const mapper_t &mapper_n, const test_memory &a_mem,
        const test_memory &b_mem, const test_memory &c_mem,
        const test_memory &c_ref_mem, const test_memory &oc_mem) {
    prepare_matrix<a_dt>(a_mem, p.off.a,
            p.tr_a() ? layout_t::ROW_MAJOR : layout_t::COL_MAJOR, p.M, p.K,
            p.lda, mapper_m);
    prepare_matrix<b_dt>(b_mem, p.off.b,
            p.tr_b() ? layout_t::COL_MAJOR : layout_t::ROW_MAJOR, p.N, p.K,
            p.ldb, mapper_n);

    fill_data<c_dt>(p.off.c + p.sizeC(), c_mem.get());
    extend_matrix<c_dt>(c_mem, p.off.c, p.M, p.N, p.ldc, mapper_m, mapper_n);
    {
        auto C = map_memory<c_dt>(c_mem);
        auto C_ref = map_memory<c_dt>(c_ref_mem);
        mkldnn::impl::parallel_nd(
                p.sizeC(), [&](int64_t i) { C_ref[p.off.c + i] = C[p.off.c + i]; });
    }

    if (oc_mem.get_size() == 0)
        return;

    if (p.igemm_params.zero_oc) {
        auto oc = map_memory<c_dt>(oc_mem);
        for (int64_t i = 0; i < p.size_oc(); i++) oc[i] = 0;
    } else {
        fill_data<c_dt>(p.size_oc(), oc_mem.get(), (c_dt)1, (c_dt)0);
        if (p.oc_is_R()) {
            extend_matrix_cols<c_dt>(oc_mem, 0, 1, p.N, 1, mapper_n);
        } else if (p.oc_is_C()) {
            extend_matrix_rows<c_dt>(oc_mem, 0, p.M, 1, p.M, mapper_m);
        }
    }
}

template <typename a_dt, typename b_dt, typename c_dt>
struct mkldnn_gemm {
    static mkldnn_status_t call(test_params &p, const test_memory &a_mem,
            const test_memory &b_mem, const test_memory &c_mem) {
        throw error(mkldnn_runtime_error, "unknown gemm");
    }
};

template <>
struct mkldnn_gemm<float16_t, float16_t, float16_t> {
    static mkldnn_status_t call(const test_params &p, const test_memory &a_mem,
            const test_memory &b_mem, const test_memory &c_mem, const test_memory &) {
        engine eng(get_test_engine_kind(), 0);
        stream s(eng);
#if MKLDNN_WITH_OPENCL
        if (get_test_engine_kind() == engine::kind::gpu) {
            cl_command_queue q = s.get_ocl_command_queue();
            mkldnn_transpose_t transa = (p.transA == 'n' || p.transA == 'N')
                    ? mkldnn_notrans
                    : mkldnn_trans;
            mkldnn_transpose_t transb = (p.transB == 'n' || p.transB == 'N')
                    ? mkldnn_notrans
                    : mkldnn_trans;
            auto status = mkldnn_ocl_hgemm(q, transa, transb, p.M, p.N, p.K,
                    p.alpha, a_mem.get().get_ocl_mem_object(), p.off.a, p.lda,
                    b_mem.get().get_ocl_mem_object(), p.off.b, p.ldb, p.beta,
                    c_mem.get().get_ocl_mem_object(), p.off.c, p.ldc);
            s.wait();
            return status;
        }
#elif MKLDNN_WITH_SYCL
        if (eng.get_backend_kind() == backend_kind::sycl) {
            cl::sycl::queue sycl_queue = s.get_sycl_queue();
            transpose transa = (p.transA == 'n' || p.transA == 'N')
                    ? transpose::notrans
                    : transpose::trans;
            transpose transb = (p.transB == 'n' || p.transB == 'N')
                    ? transpose::notrans
                    : transpose::trans;
            auto a = a_mem.get().get_sycl_buffer<cl::sycl::half>();
            auto b = b_mem.get().get_sycl_buffer<cl::sycl::half>();
            auto c = c_mem.get().get_sycl_buffer<cl::sycl::half>();
            mkldnn::gemm(sycl_queue, transa, transb, p.M, p.N, p.K, p.alpha, a,
                    p.off.a, p.lda, b, p.off.b, p.ldb, p.beta, c, p.off.c,
                    p.ldc);
            s.wait();
            return mkldnn_success;
        }
#endif
        throw error(mkldnn_runtime_error, "unknown gemm");
    }
};

template <>
struct mkldnn_gemm<float, float, float> {
    static mkldnn_status_t call(const test_params &p, const test_memory &a_mem,
            const test_memory &b_mem, const test_memory &c_mem,
            const test_memory &) {
        engine eng = a_mem.get().get_engine();
        stream s(eng);
#if MKLDNN_WITH_OPENCL
        if (get_test_engine_kind() == engine::kind::gpu) {
<<<<<<< HEAD
=======
            engine eng = a_mem.get().get_engine();
            stream s(eng);
>>>>>>> dfc819e8
            cl_command_queue q = s.get_ocl_command_queue();
            mkldnn_transpose_t transa = (p.transA == 'n' || p.transA == 'N')
                    ? mkldnn_notrans
                    : mkldnn_trans;
            mkldnn_transpose_t transb = (p.transB == 'n' || p.transB == 'N')
                    ? mkldnn_notrans
                    : mkldnn_trans;
            auto status = mkldnn_ocl_sgemm(q, transa, transb, p.M, p.N, p.K,
                    p.alpha, a_mem.get().get_ocl_mem_object(), p.off.a, p.lda,
                    b_mem.get().get_ocl_mem_object(), p.off.b, p.ldb, p.beta,
                    c_mem.get().get_ocl_mem_object(), p.off.c, p.ldc);
            s.wait();
            return status;
        }
#elif MKLDNN_WITH_SYCL
        if (eng.get_backend_kind() == backend_kind::sycl) {
            cl::sycl::queue sycl_queue = s.get_sycl_queue();
            transpose transa = (p.transA == 'n' || p.transA == 'N')
                    ? transpose::notrans
                    : transpose::trans;
            transpose transb = (p.transB == 'n' || p.transB == 'N')
                    ? transpose::notrans
                    : transpose::trans;
            auto a = a_mem.get().get_sycl_buffer<float>();
            auto b = b_mem.get().get_sycl_buffer<float>();
            auto c = c_mem.get().get_sycl_buffer<float>();
            mkldnn::gemm(sycl_queue, transa, transb, p.M, p.N, p.K, p.alpha, a,
                    p.off.a, p.lda, b, p.off.b, p.ldb, p.beta, c, p.off.c,
                    p.ldc);
            s.wait();
            return mkldnn_success;
        }
#endif
        assert(eng.get_backend_kind() == backend_kind::native);

        auto A = map_memory<float>(a_mem);
        auto B = map_memory<float>(b_mem);
        auto C = map_memory<float>(c_mem);
        return mkldnn_sgemm(&p.transA, &p.transB, &p.M, &p.N, &p.K, &p.alpha, A,
                &p.lda, B, &p.ldb, &p.beta, C, &p.ldc);
    }
};

template <>
struct mkldnn_gemm<int8_t, int8_t, int32_t> {
    static mkldnn_status_t call(const test_params &p, const test_memory &a_mem,
            const test_memory &b_mem, const test_memory &c_mem,
            const test_memory &oc_mem) {

        auto A = map_memory<int8_t>(a_mem);
        auto B = map_memory<int8_t>(b_mem);
        auto C = map_memory<int32_t>(c_mem);
        auto oc = map_memory<int32_t>(oc_mem);
        int8_t oa = p.igemm_params.oa();
        int8_t ob = p.igemm_params.ob();
        return mkldnn_gemm_s8s8s32(&p.transA, &p.transB,
                &p.igemm_params.offsetc, &p.M, &p.N, &p.K, &p.alpha, A, &p.lda,
                &oa, B, &p.ldb, &ob, &p.beta, C, &p.ldc, oc);
    }
};

template <>
struct mkldnn_gemm<int8_t, uint8_t, int32_t> {
    static mkldnn_status_t call(const test_params &p, const test_memory &a_mem,
            const test_memory &b_mem, const test_memory &c_mem,
            const test_memory &oc_mem) {

        auto A = map_memory<int8_t>(a_mem);
        auto B = map_memory<uint8_t>(b_mem);
        auto C = map_memory<int32_t>(c_mem);
        auto oc = map_memory<int32_t>(oc_mem);
        int8_t oa = p.igemm_params.oa();
        int8_t ob = p.igemm_params.ob();
        return mkldnn_gemm_s8u8s32(&p.transA, &p.transB,
                &p.igemm_params.offsetc, &p.M, &p.N, &p.K, &p.alpha, A, &p.lda,
                &oa, B, &p.ldb, &ob, &p.beta, C, &p.ldc, oc);
    }
};

template <typename a_dt, typename b_dt, typename c_dt>
struct run_test_gemm {
    static void call(const test_params &p) {
        if (p.expect_to_fail) {
            engine eng(get_test_engine_kind(), 0);
            test_memory zero_mem({}, eng);
            auto status = mkldnn_gemm<a_dt, b_dt, c_dt>::call(
                    p, zero_mem, zero_mem, zero_mem, zero_mem);
            if (status != mkldnn_success)
                throw error(status, "mkldnn gemm returned error");
            return;
        }

        size_t sizeA, sizeB, sizeC;
        get_matrix_size(p, sizeA, sizeB, sizeC);

        engine eng(get_test_engine_kind(), 0);
        test_memory a_mem = get_matrix_memory<a_dt>(sizeA, p.off.a, eng);
        test_memory b_mem = get_matrix_memory<b_dt>(sizeB, p.off.b, eng);
        test_memory c_mem = get_matrix_memory<c_dt>(sizeC, p.off.c, eng);
        test_memory c_ref_mem = get_matrix_memory<c_dt>(sizeC, p.off.c, eng);
        test_memory oc_mem = get_matrix_memory<c_dt>(p.size_oc(), 0, eng);

        mapper_t mapper_m(p.M, M_test_max), mapper_n(p.N, N_test_max);
        const int64_t M_test = mapper_m.dim_test();
        const int64_t N_test = mapper_n.dim_test();

        fill_matrices<a_dt, b_dt, c_dt>(
                p, mapper_m, mapper_n, a_mem, b_mem, c_mem, c_ref_mem, oc_mem);

        auto status = mkldnn_gemm<a_dt, b_dt, c_dt>::call(
                p, a_mem, b_mem, c_mem, oc_mem);

        if (status == mkldnn_success) {
            ref_gemm<a_dt, b_dt, c_dt>::call(
                    p, M_test, N_test, a_mem, b_mem, c_ref_mem, oc_mem);
            extend_matrix<c_dt>(c_ref_mem, p.off.c, p.M, p.N, p.ldc, mapper_m, mapper_n);
            compare<b_dt, c_dt>(p, c_mem, c_ref_mem);
        }

        if (status != mkldnn_success)
            throw error(status, "mkldnn gemm returned error");
    }
};

template <typename a_dt, typename b_dt, typename c_dt>
class gemm_test_common: public ::testing::TestWithParam<test_params> {
protected:
    virtual void SetUp() {
        const auto &p = ::testing::TestWithParam<test_params>::GetParam();

        bool zero_off = (p.off.a == 0 && p.off.b == 0 && p.off.c == 0);
        SKIP_IF(!zero_off && get_test_engine_kind() == engine::kind::cpu,
                "CPU does not support non-zero offsets.");

        bool is_f16 = (data_traits<c_dt>::data_type == memory::data_type::f16);
        SKIP_IF(is_f16 && get_test_engine_kind() == engine::kind::cpu,
                "CPU does not support f16 data type.");

#if MKLDNN_CPU_BACKEND == MKLDNN_BACKEND_SYCL
        SKIP_IF(get_test_engine_kind() == engine::kind::cpu,
                "SYCL CPU GEMM not implemented.");
#endif

        SKIP_IF(get_test_engine_kind() == engine::kind::gpu && p.transA != 'n'
                        && p.transA != 'N' && p.transA != 't' && p.transA != 'T',
                "GPU interfaces take transA as enum.");
        SKIP_IF(get_test_engine_kind() == engine::kind::gpu && p.transB != 'n'
                        && p.transB != 'N' && p.transB != 't' && p.transB != 'T',
                "GPU interfaces take transB as enum.");

        catch_expected_failures([=](){Test();}, p.expect_to_fail,
                    p.expected_status);
    }
    void Test() {
        const auto &p = ::testing::TestWithParam<test_params>::GetParam();
        run_test_gemm<a_dt, b_dt, c_dt>::call(p);
    }
};
}
#endif<|MERGE_RESOLUTION|>--- conflicted
+++ resolved
@@ -483,11 +483,6 @@
         stream s(eng);
 #if MKLDNN_WITH_OPENCL
         if (get_test_engine_kind() == engine::kind::gpu) {
-<<<<<<< HEAD
-=======
-            engine eng = a_mem.get().get_engine();
-            stream s(eng);
->>>>>>> dfc819e8
             cl_command_queue q = s.get_ocl_command_queue();
             mkldnn_transpose_t transa = (p.transA == 'n' || p.transA == 'N')
                     ? mkldnn_notrans
