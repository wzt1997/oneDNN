--- conflicted
+++ resolved
@@ -255,13 +255,8 @@
     void Test() {
         p = ::testing::TestWithParam<eltwise_test_params>::GetParam();
 
-<<<<<<< HEAD
-        eng.reset(new engine(get_test_engine_kind(), 0));
-        strm.reset(new stream(*eng));
-=======
         eng = engine(get_test_engine_kind(), 0);
         strm = stream(eng);
->>>>>>> dfc819e8
 
         Forward();
         if (data_type != memory::data_type::f16) {
