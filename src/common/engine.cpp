/*******************************************************************************
* Copyright 2016-2018 Intel Corporation
*
* Licensed under the Apache License, Version 2.0 (the "License");
* you may not use this file except in compliance with the License.
* You may obtain a copy of the License at
*
*     http://www.apache.org/licenses/LICENSE-2.0
*
* Unless required by applicable law or agreed to in writing, software
* distributed under the License is distributed on an "AS IS" BASIS,
* WITHOUT WARRANTIES OR CONDITIONS OF ANY KIND, either express or implied.
* See the License for the specific language governing permissions and
* limitations under the License.
*******************************************************************************/

#include <memory>

#include "dnnl.h"
#include "dnnl_thread.hpp"
#include "engine.hpp"
<<<<<<< HEAD
#include "memory.hpp"
#include "mkldnn.h"
=======
>>>>>>> 31aec04b
#include "nstl.hpp"
#include "primitive.hpp"

#include "c_types_map.hpp"
#include "utils.hpp"

#include "cpu/cpu_engine.hpp"

#if DNNL_GPU_RUNTIME == DNNL_RUNTIME_OCL
#include "ocl/ocl_engine.hpp"
#endif

<<<<<<< HEAD
#if MKLDNN_WITH_SYCL
#include "sycl/sycl_engine.hpp"
#endif

namespace mkldnn {
=======
namespace dnnl {
>>>>>>> 31aec04b
namespace impl {

static inline std::unique_ptr<engine_factory_t> get_engine_factory(
        engine_kind_t kind, backend_kind_t backend_kind) {
    if (kind == engine_kind::cpu && backend_kind == backend_kind::native) {
        return std::unique_ptr<engine_factory_t>(
                new cpu::cpu_engine_factory_t());
    }
#if DNNL_GPU_RUNTIME == DNNL_RUNTIME_OCL
    if (kind == engine_kind::gpu && backend_kind == backend_kind::ocl) {
        return std::unique_ptr<engine_factory_t>(
                new ocl::ocl_engine_factory_t(kind));
    }
#endif
#if MKLDNN_WITH_SYCL
    if (backend_kind == backend_kind::sycl)
        return sycl::get_engine_factory(kind);
#endif
    return nullptr;
}

static inline backend_kind_t get_default_backend(engine_kind_t kind) {
<<<<<<< HEAD
#if MKLDNN_CPU_RUNTIME == MKLDNN_RUNTIME_SYCL
    if (kind == engine_kind::cpu) return backend_kind::sycl;
#endif
#if MKLDNN_GPU_RUNTIME == MKLDNN_RUNTIME_SYCL
    if (kind == engine_kind::gpu) return backend_kind::sycl;
#elif MKLDNN_GPU_RUNTIME == MKLDNN_RUNTIME_OCL
=======
#if DNNL_GPU_RUNTIME == DNNL_RUNTIME_OCL
>>>>>>> 31aec04b
    if (kind == engine_kind::gpu) return backend_kind::ocl;
#endif
    return backend_kind::native;
}

} // namespace impl
} // namespace dnnl

using namespace dnnl::impl;
using namespace dnnl::impl::status;
using namespace dnnl::impl::utils;

<<<<<<< HEAD
status_t engine_t::create_memory_storage(
        memory_storage_t **storage, size_t size, size_t alignment) {
    return create_memory_storage(
            storage, memory_flags_t::alloc, size, alignment, nullptr);
}

size_t mkldnn_engine_get_count(engine_kind_t kind) {
=======
// XXX: allows to have threading related functions in a limited scope
int dnnl_engine::dnnl_get_max_threads() {
    return ::dnnl_get_max_threads();
}

size_t dnnl_engine_get_count(engine_kind_t kind) {
>>>>>>> 31aec04b
    auto ef = get_engine_factory(kind, get_default_backend(kind));
    return ef != nullptr ? ef->count() : 0;
}

status_t dnnl_engine_create(
        engine_t **engine, engine_kind_t kind, size_t index) {
    if (engine == nullptr) return invalid_arguments;

    auto ef = get_engine_factory(kind, get_default_backend(kind));
    if (ef == nullptr || index >= ef->count()) return invalid_arguments;

    return ef->engine_create(engine, index);
}

extern "C" status_t DNNL_API dnnl_engine_create_with_backend(
        engine_t **engine, engine_kind_t kind, int backend_kind, size_t index) {
    if (engine == nullptr) return invalid_arguments;

    auto ef = get_engine_factory(kind, (backend_kind_t)backend_kind);
    if (ef == nullptr || index >= ef->count()) return invalid_arguments;

    return ef->engine_create(engine, index);
}

status_t dnnl_engine_get_kind(engine_t *engine, engine_kind_t *kind) {
    if (engine == nullptr) return invalid_arguments;
    *kind = engine->kind();
    return success;
}

extern "C" status_t DNNL_API dnnl_engine_get_backend_kind(
        engine_t *engine, backend_kind_t *backend_kind) {
    bool args_ok = !any_null(engine, backend_kind);
    if (!args_ok) return invalid_arguments;

    *backend_kind = engine->backend_kind();
    return success;
}

status_t dnnl_engine_destroy(engine_t *engine) {
    /* TODO: engine->dec_ref_count(); */
    delete engine;
    return success;
}

// vim: et ts=4 sw=4 cindent cino+=l0,\:4,N-s<|MERGE_RESOLUTION|>--- conflicted
+++ resolved
@@ -19,11 +19,7 @@
 #include "dnnl.h"
 #include "dnnl_thread.hpp"
 #include "engine.hpp"
-<<<<<<< HEAD
 #include "memory.hpp"
-#include "mkldnn.h"
-=======
->>>>>>> 31aec04b
 #include "nstl.hpp"
 #include "primitive.hpp"
 
@@ -36,15 +32,11 @@
 #include "ocl/ocl_engine.hpp"
 #endif
 
-<<<<<<< HEAD
-#if MKLDNN_WITH_SYCL
+#if DNNL_WITH_SYCL
 #include "sycl/sycl_engine.hpp"
 #endif
 
-namespace mkldnn {
-=======
 namespace dnnl {
->>>>>>> 31aec04b
 namespace impl {
 
 static inline std::unique_ptr<engine_factory_t> get_engine_factory(
@@ -59,7 +51,7 @@
                 new ocl::ocl_engine_factory_t(kind));
     }
 #endif
-#if MKLDNN_WITH_SYCL
+#if DNNL_WITH_SYCL
     if (backend_kind == backend_kind::sycl)
         return sycl::get_engine_factory(kind);
 #endif
@@ -67,16 +59,12 @@
 }
 
 static inline backend_kind_t get_default_backend(engine_kind_t kind) {
-<<<<<<< HEAD
-#if MKLDNN_CPU_RUNTIME == MKLDNN_RUNTIME_SYCL
+#if DNNL_CPU_RUNTIME == DNNL_RUNTIME_SYCL
     if (kind == engine_kind::cpu) return backend_kind::sycl;
 #endif
-#if MKLDNN_GPU_RUNTIME == MKLDNN_RUNTIME_SYCL
+#if DNNL_GPU_RUNTIME == DNNL_RUNTIME_SYCL
     if (kind == engine_kind::gpu) return backend_kind::sycl;
-#elif MKLDNN_GPU_RUNTIME == MKLDNN_RUNTIME_OCL
-=======
-#if DNNL_GPU_RUNTIME == DNNL_RUNTIME_OCL
->>>>>>> 31aec04b
+#elif DNNL_GPU_RUNTIME == DNNL_RUNTIME_OCL
     if (kind == engine_kind::gpu) return backend_kind::ocl;
 #endif
     return backend_kind::native;
@@ -89,22 +77,18 @@
 using namespace dnnl::impl::status;
 using namespace dnnl::impl::utils;
 
-<<<<<<< HEAD
 status_t engine_t::create_memory_storage(
         memory_storage_t **storage, size_t size, size_t alignment) {
     return create_memory_storage(
             storage, memory_flags_t::alloc, size, alignment, nullptr);
 }
 
-size_t mkldnn_engine_get_count(engine_kind_t kind) {
-=======
 // XXX: allows to have threading related functions in a limited scope
 int dnnl_engine::dnnl_get_max_threads() {
     return ::dnnl_get_max_threads();
 }
 
 size_t dnnl_engine_get_count(engine_kind_t kind) {
->>>>>>> 31aec04b
     auto ef = get_engine_factory(kind, get_default_backend(kind));
     return ef != nullptr ? ef->count() : 0;
 }
