/*******************************************************************************
* Copyright 2018 Intel Corporation
*
* Licensed under the Apache License, Version 2.0 (the "License");
* you may not use this file except in compliance with the License.
* You may obtain a copy of the License at
*
*     http://www.apache.org/licenses/LICENSE-2.0
*
* Unless required by applicable law or agreed to in writing, software
* distributed under the License is distributed on an "AS IS" BASIS,
* WITHOUT WARRANTIES OR CONDITIONS OF ANY KIND, either express or implied.
* See the License for the specific language governing permissions and
* limitations under the License.
*******************************************************************************/

#ifndef PRIMITIVE_EXEC_TYPES_HPP
#define PRIMITIVE_EXEC_TYPES_HPP

#include <unordered_map>

#include "mkldnn_types.h"

#include "c_types_map.hpp"
#include "memory.hpp"
#include "memory_storage.hpp"
#include "primitive_desc.hpp"

#define CTX_IN_STORAGE(arg)                               \
    (ctx.input(arg) ? *(ctx.input(arg)->memory_storage()) \
                    : memory_storage_t::empty_storage())

#define CTX_OUT_STORAGE(arg)                                \
    (ctx.output(arg) ? *(ctx.output(arg)->memory_storage()) \
                     : memory_storage_t::empty_storage())

namespace mkldnn {
namespace impl {

struct memory_arg_t {
    memory_t *mem;
    bool is_const;
};

using exec_args_t = std::unordered_map<int, memory_arg_t>;

status_t cvt_primtive_args(const primitive_desc_t *pd, int nargs,
        const mkldnn_exec_arg_t *c_args, exec_args_t &args);

/** Primitive execution context (helps passing stream, memories, and events. */
struct exec_ctx_t {
<<<<<<< HEAD
    exec_ctx_t(): stream_(nullptr) {}
    exec_ctx_t(const exec_ctx_t &) = default;
    exec_ctx_t &operator=(const exec_ctx_t &) = default;
    exec_ctx_t(exec_ctx_t &&) = default;

=======
>>>>>>> a91ecc5c
    exec_ctx_t(stream_t *stream): stream_(stream) {}
    exec_ctx_t(stream_t *stream, exec_args_t &&args)
        : stream_(stream)
        , args_(std::move(args)) {}
    exec_ctx_t(const exec_ctx_t &other, exec_args_t &&args)
        : stream_(other.stream_)
        , args_(std::move(args))
        , memory_storage_mapping_(other.memory_storage_mapping_) {}

    stream_t *stream() const { return stream_; }
    const exec_args_t &args() const { return args_; }

    memory_t *input(int arg) const;
    memory_t *output(int arg) const;
    memory_t *memory(int arg) const;

    void register_memory_storage_mapping(
            const memory_storage_t *mem_storage, void *data);
    void *data_handle(int arg) const;

    void *map_memory_storage(const memory_storage_t *storage) const;
    void unmap_memory_storage(
            const memory_storage_t *storage, void *mapped_ptr) const;

private:
    stream_t *stream_;
    exec_args_t args_;

    std::unordered_map<const memory_storage_t *, void *> memory_storage_mapping_;
};

}
}

#endif<|MERGE_RESOLUTION|>--- conflicted
+++ resolved
@@ -49,15 +49,7 @@
 
 /** Primitive execution context (helps passing stream, memories, and events. */
 struct exec_ctx_t {
-<<<<<<< HEAD
-    exec_ctx_t(): stream_(nullptr) {}
-    exec_ctx_t(const exec_ctx_t &) = default;
-    exec_ctx_t &operator=(const exec_ctx_t &) = default;
-    exec_ctx_t(exec_ctx_t &&) = default;
-
-=======
->>>>>>> a91ecc5c
-    exec_ctx_t(stream_t *stream): stream_(stream) {}
+    exec_ctx_t(stream_t *stream = nullptr): stream_(stream) {}
     exec_ctx_t(stream_t *stream, exec_args_t &&args)
         : stream_(stream)
         , args_(std::move(args)) {}
