--- conflicted
+++ resolved
@@ -24,6 +24,8 @@
 #include "c_types_map.hpp"
 #include "memory.hpp"
 #include "memory_storage.hpp"
+#include "memory_tracking.hpp"
+#include "primitive_desc.hpp"
 
 #define CTX_IN_STORAGE(arg) \
     (ctx.input(arg) ? *(ctx.input(arg)->memory_storage()) \
@@ -63,7 +65,6 @@
     memory_t *output(int arg) const;
     memory_t *memory(int arg) const;
 
-<<<<<<< HEAD
     void register_memory_storage_mapping(
             const memory_storage_t *mem_storage, void *data);
     void *host_ptr(int arg) const;
@@ -72,22 +73,17 @@
     void *map_memory_storage(const memory_storage_t *storage) const;
     void unmap_memory_storage(
             const memory_storage_t *storage, void *mapped_ptr) const;
-=======
     void set_scratchpad_grantor(
             const memory_tracking::grantor_t &scratchpad_grantor);
     const memory_tracking::grantor_t &get_scratchpad_grantor() const;
->>>>>>> 31aec04b
 
 private:
     stream_t *stream_;
     exec_args_t args_;
-<<<<<<< HEAD
 
     std::unordered_map<const memory_storage_impl_t *, void *>
             memory_storage_mapping_;
-=======
-    std::unique_ptr<memory_tracking::grantor_t> scratchpad_grantor_;
->>>>>>> 31aec04b
+    std::shared_ptr<memory_tracking::grantor_t> scratchpad_grantor_;
 };
 
 } // namespace impl
