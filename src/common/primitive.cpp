--- conflicted
+++ resolved
@@ -93,26 +93,12 @@
     return primitive_desc_iface->create_primitive_iface(primitive_iface);
 }
 
-<<<<<<< HEAD
 namespace dnnl {
 namespace impl {
 status_t primitive_execute(
         const primitive_iface_t *primitive_iface, exec_ctx_t &ctx) {
     auto stream = ctx.stream();
     status_t status = success;
-=======
-status_t dnnl_primitive_execute(const primitive_iface_t *primitive_iface,
-        stream_t *stream, int nargs, const dnnl_exec_arg_t *c_args) {
-    bool ok = true && !utils::any_null(primitive_iface, stream)
-            && primitive_iface->engine() == stream->engine()
-            && IMPLICATION(nargs > 0, c_args != nullptr);
-    if (!ok) return invalid_arguments;
-
-    exec_args_t args;
-    status_t status = cvt_primitive_args(
-            primitive_iface->pd()->impl().get(), nargs, c_args, args);
-    if (status != status::success) return status;
->>>>>>> 43b52934
 
     stream->before_exec_hook();
 
@@ -145,7 +131,7 @@
     if (!ok) return invalid_arguments;
 
     exec_args_t args;
-    status_t status = cvt_primtive_args(
+    status_t status = cvt_primitive_args(
             primitive_iface->pd()->impl().get(), nargs, c_args, args);
     if (status != status::success) return status;
 
