/*******************************************************************************
* Copyright 2019 Intel Corporation
*
* Licensed under the Apache License, Version 2.0 (the "License");
* you may not use this file except in compliance with the License.
* You may obtain a copy of the License at
*
*     http://www.apache.org/licenses/LICENSE-2.0
*
* Unless required by applicable law or agreed to in writing, software
* distributed under the License is distributed on an "AS IS" BASIS,
* WITHOUT WARRANTIES OR CONDITIONS OF ANY KIND, either express or implied.
* See the License for the specific language governing permissions and
* limitations under the License.
*******************************************************************************/

#ifndef CPU_MEMORY_STORAGE_HPP
#define CPU_MEMORY_STORAGE_HPP

#include <functional>
#include <memory>

#include "common/c_types_map.hpp"
#include "common/memory.hpp"
#include "common/memory_storage.hpp"
#include "common/utils.hpp"

namespace dnnl {
namespace impl {
namespace cpu {

class cpu_memory_storage_t : public memory_storage_impl_t {
public:
    cpu_memory_storage_t(engine_t *engine, unsigned flags, size_t size,
            size_t alignment, void *handle)
        : memory_storage_impl_t(engine, size) {
        if (alignment == 0) alignment = 64;

        if (size == 0 || (!handle && (flags & memory_flags_t::alloc) == 0)) {
            return;
        }
        if (flags & memory_flags_t::alloc) {
<<<<<<< HEAD
            void *data_ptr = malloc(size, (int)alignment);
            data_ = decltype(data_)(data_ptr, [](void *ptr) { free(ptr); });
        } else if (flags & memory_flags_t::use_backend_ptr) {
            data_ = decltype(data_)(handle, [](void *) {});
=======
            data_ = malloc(size, 64);
            is_owned_ = true;
        } else if (flags & memory_flags_t::use_runtime_ptr) {
            data_ = handle;
            is_owned_ = false;
>>>>>>> c6cfc631
        }
    }

    virtual status_t get_data_handle(void **handle) const override {
        *handle = data_.get();
        return status::success;
    }

    virtual status_t set_data_handle(void *handle) override {
        data_ = decltype(data_)(handle, [](void *) {});
        return status::success;
    }

    virtual uintptr_t base_offset() const override {
        return reinterpret_cast<uintptr_t>(data_.get());
    }

private:
    std::unique_ptr<void, std::function<void(void *)>> data_;

    DNNL_DISALLOW_COPY_AND_ASSIGN(cpu_memory_storage_t);
};

} // namespace cpu
} // namespace impl
} // namespace dnnl

#endif<|MERGE_RESOLUTION|>--- conflicted
+++ resolved
@@ -40,18 +40,10 @@
             return;
         }
         if (flags & memory_flags_t::alloc) {
-<<<<<<< HEAD
             void *data_ptr = malloc(size, (int)alignment);
             data_ = decltype(data_)(data_ptr, [](void *ptr) { free(ptr); });
-        } else if (flags & memory_flags_t::use_backend_ptr) {
+        } else if (flags & memory_flags_t::use_runtime_ptr) {
             data_ = decltype(data_)(handle, [](void *) {});
-=======
-            data_ = malloc(size, 64);
-            is_owned_ = true;
-        } else if (flags & memory_flags_t::use_runtime_ptr) {
-            data_ = handle;
-            is_owned_ = false;
->>>>>>> c6cfc631
         }
     }
 
