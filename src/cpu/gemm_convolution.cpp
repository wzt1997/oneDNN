--- conflicted
+++ resolved
@@ -378,15 +378,9 @@
             size_t offset_ = (size_t)g * dst_step + (size_t)oc * K;
             for (int mb = 0; mb < jcp.mb; ++mb) {
                 size_t offset = offset_ + (size_t)mb * jcp.ngroups * dst_step;
-<<<<<<< HEAD
-                for (int od = 0; od < jcp.od; ++od)
-                    for (int oh = 0; oh < jcp.oh; ++oh)
-                        PRAGMA_OMP_SIMD(reduction(+ : db))
-=======
                 for_(int od = 0; od < jcp.od; ++od)
                 for (int oh = 0; oh < jcp.oh; ++oh)
                     PRAGMA_OMP_SIMD(reduction(+ : db))
->>>>>>> 56ef626d
                 for (int ow = 0; ow < jcp.ow; ++ow) {
                     db += diff_dst[offset];
                     offset++;
